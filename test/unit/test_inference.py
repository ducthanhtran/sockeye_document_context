--- conflicted
+++ resolved
@@ -415,10 +415,8 @@
     mx_hyp, mx_word, mx_values = mx_hyp.asnumpy(), mx_word.asnumpy(), mx_values.asnumpy()
     assert all(mx_hyp == np_hyp)
     assert all(mx_word == np_word)
-<<<<<<< HEAD
     assert all(mx_values == np_values)
-=======
-    assert all(mx_values == np_values)
+
 
 def test_get_best_word_indeces_for_kth_hypotheses():
     # data
@@ -445,5 +443,4 @@
     expected_indices = np.concatenate(expected_indices, axis=0)
     result = sockeye.inference.Translator._get_best_word_indeces_for_kth_hypotheses(ks, all_hyp_indices)
     assert result.shape == expected_indices.shape
-    assert (result == expected_indices).all()
->>>>>>> 6fa7c752
+    assert (result == expected_indices).all()