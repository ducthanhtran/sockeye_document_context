# Copyright 2017, 2018 Amazon.com, Inc. or its affiliates. All Rights Reserved.
#
# Licensed under the Apache License, Version 2.0 (the "License"). You may not
# use this file except in compliance with the License. A copy of the License
# is located at
#
#     http://aws.amazon.com/apache2.0/
#
# or in the "license" file accompanying this file. This file is distributed on
# an "AS IS" BASIS, WITHOUT WARRANTIES OR CONDITIONS OF ANY KIND, either
# express or implied. See the License for the specific language governing
# permissions and limitations under the License.

"""
Code for inference/translation
"""
import itertools
import json
import logging
import os
import time
from collections import defaultdict
from functools import lru_cache, partial
from typing import Callable, Dict, Generator, List, NamedTuple, Optional, Tuple, Union, Set

import mxnet as mx
import numpy as np

from . import constants as C
from . import data_io
from . import lexical_constraints as constrained
from . import lexicon
from . import model
from . import utils
from . import vocab
from .log import is_python34

logger = logging.getLogger(__name__)


class InferenceModel(model.SockeyeModel):
    """
    InferenceModel is a SockeyeModel that supports three operations used for inference/decoding:

    (1) Encoder forward call: encode source sentence and return initial decoder states.
    (2) Decoder forward call: single decoder step: predict next word.

    :param config: Configuration object holding details about the model.
    :param params_fname: File with model parameters.
    :param context: MXNet context to bind modules to.
    :param beam_size: Beam size.
    :param batch_size: Batch size.
    :param softmax_temperature: Optional parameter to control steepness of softmax distribution.
    :param max_output_length_num_stds: Number of standard deviations as safety margin for maximum output length.
    :param decoder_return_logit_inputs: Decoder returns inputs to logit computation instead of softmax over target
                                        vocabulary.  Used when logits/softmax are handled separately.
    :param cache_output_layer_w_b: Cache weights and biases for logit computation.
    """

    def __init__(self,
                 config: model.ModelConfig,
                 params_fname: str,
                 context: mx.context.Context,
                 beam_size: int,
                 batch_size: int,
                 softmax_temperature: Optional[float] = None,
                 max_output_length_num_stds: int = C.DEFAULT_NUM_STD_MAX_OUTPUT_LENGTH,
                 decoder_return_logit_inputs: bool = False,
                 cache_output_layer_w_b: bool = False,
                 forced_max_output_len: Optional[int] = None) -> None:
        super().__init__(config)
        self.params_fname = params_fname
        self.context = context
        self.beam_size = beam_size
        utils.check_condition(beam_size < self.config.vocab_target_size,
                              'The beam size must be smaller than the target vocabulary size.')
        self.batch_size = batch_size
        self.softmax_temperature = softmax_temperature
        self.max_input_length, self.get_max_output_length = models_max_input_output_length([self],
                                                                                           max_output_length_num_stds,
                                                                                           forced_max_output_len=forced_max_output_len)

        self.encoder_module = None  # type: Optional[mx.mod.BucketingModule]
        self.encoder_default_bucket_key = None  # type: Optional[int]
        self.decoder_module = None  # type: Optional[mx.mod.BucketingModule]
        self.decoder_default_bucket_key = None  # type: Optional[Tuple[int, int]]
        self.decoder_return_logit_inputs = decoder_return_logit_inputs

        self.cache_output_layer_w_b = cache_output_layer_w_b
        self.output_layer_w = None  # type: Optional[mx.nd.NDArray]
        self.output_layer_b = None  # type: Optional[mx.nd.NDArray]

    @property
    def num_source_factors(self) -> int:
        """
        Returns the number of source factors of this InferenceModel (at least 1).
        """
        return self.config.config_data.num_source_factors

    def initialize(self, max_input_length: int, get_max_output_length_function: Callable):
        """
        Delayed construction of modules to ensure multiple Inference models can agree on computing a common
        maximum output length.

        :param max_input_length: Maximum input length.
        :param get_max_output_length_function: Callable to compute maximum output length.
        """
        self.max_input_length = max_input_length
        if self.max_input_length > self.training_max_seq_len_source:
            logger.warning("Model was only trained with sentences up to a length of %d, "
                           "but a max_input_len of %d is used.",
                           self.training_max_seq_len_source, self.max_input_length)
        self.get_max_output_length = get_max_output_length_function

        # check the maximum supported length of the encoder & decoder:
        if self.max_supported_seq_len_source is not None:
            utils.check_condition(self.max_input_length <= self.max_supported_seq_len_source,
                                  "Encoder only supports a maximum length of %d" % self.max_supported_seq_len_source)
        if self.max_supported_seq_len_target is not None:
            decoder_max_len = self.get_max_output_length(max_input_length)
            utils.check_condition(decoder_max_len <= self.max_supported_seq_len_target,
                                  "Decoder only supports a maximum length of %d, but %d was requested. Note that the "
                                  "maximum output length depends on the input length and the source/target length "
                                  "ratio observed during training." % (self.max_supported_seq_len_target,
                                                                       decoder_max_len))

        self.encoder_module, self.encoder_default_bucket_key = self._get_encoder_module()
        self.decoder_module, self.decoder_default_bucket_key = self._get_decoder_module()

        max_encoder_data_shapes = self._get_encoder_data_shapes(self.encoder_default_bucket_key)
        max_decoder_data_shapes = self._get_decoder_data_shapes(self.decoder_default_bucket_key)
        self.encoder_module.bind(data_shapes=max_encoder_data_shapes, for_training=False, grad_req="null")
        self.decoder_module.bind(data_shapes=max_decoder_data_shapes, for_training=False, grad_req="null")

        self.load_params_from_file(self.params_fname)
        self.encoder_module.init_params(arg_params=self.params, aux_params=self.aux_params, allow_missing=False)
        self.decoder_module.init_params(arg_params=self.params, aux_params=self.aux_params, allow_missing=False)

        if self.cache_output_layer_w_b:
            if self.output_layer.weight_normalization:
                # precompute normalized output layer weight imperatively
                assert self.output_layer.weight_norm is not None
                weight = self.params[self.output_layer.weight_norm.weight.name].as_in_context(self.context)
                scale = self.params[self.output_layer.weight_norm.scale.name].as_in_context(self.context)
                self.output_layer_w = self.output_layer.weight_norm(weight, scale)
            else:
                self.output_layer_w = self.params[self.output_layer.w.name].as_in_context(self.context)
            self.output_layer_b = self.params[self.output_layer.b.name].as_in_context(self.context)

    def _get_encoder_module(self) -> Tuple[mx.mod.BucketingModule, int]:
        """
        Returns a BucketingModule for the encoder. Given a source sequence, it returns
        the initial decoder states of the model.
        The bucket key for this module is the length of the source sequence.

        :return: Tuple of encoder module and default bucket key.
        """

        def sym_gen(source_seq_len: int):
            source = mx.sym.Variable(C.SOURCE_NAME)
            source_words = source.split(num_outputs=self.num_source_factors, axis=2, squeeze_axis=True)[0]
            source_length = utils.compute_lengths(source_words)

            # source embedding
            (source_embed,
             source_embed_length,
             source_embed_seq_len) = self.embedding_source.encode(source, source_length, source_seq_len)

            # encoder
            # source_encoded: (source_encoded_length, batch_size, encoder_depth)
            (source_encoded,
             source_encoded_length,
             source_encoded_seq_len) = self.encoder.encode(source_embed,
                                                           source_embed_length,
                                                           source_embed_seq_len)

            # initial decoder states
            decoder_init_states = self.decoder.init_states(source_encoded,
                                                           source_encoded_length,
                                                           source_encoded_seq_len)

            data_names = [C.SOURCE_NAME]
            label_names = []  # type: List[str]
            return mx.sym.Group(decoder_init_states), data_names, label_names

        default_bucket_key = self.max_input_length
        module = mx.mod.BucketingModule(sym_gen=sym_gen,
                                        default_bucket_key=default_bucket_key,
                                        context=self.context)
        return module, default_bucket_key

    def _get_decoder_module(self) -> Tuple[mx.mod.BucketingModule, Tuple[int, int]]:
        """
        Returns a BucketingModule for a single decoder step.
        Given previously predicted word and previous decoder states, it returns
        a distribution over the next predicted word and the next decoder states.
        The bucket key for this module is the length of the source sequence
        and the current time-step in the inference procedure (e.g. beam search).
        The latter corresponds to the current length of the target sequences.

        :return: Tuple of decoder module and default bucket key.
        """

        def sym_gen(bucket_key: Tuple[int, int]):
            """
            Returns either softmax output (probs over target vocabulary) or inputs to logit
            computation, controlled by decoder_return_logit_inputs
            """
            source_seq_len, decode_step = bucket_key
            source_embed_seq_len = self.embedding_source.get_encoded_seq_len(source_seq_len)
            source_encoded_seq_len = self.encoder.get_encoded_seq_len(source_embed_seq_len)

            self.decoder.reset()
            target_prev = mx.sym.Variable(C.TARGET_NAME)
            states = self.decoder.state_variables(decode_step)
            state_names = [state.name for state in states]

            # embedding for previous word
            # (batch_size, num_embed)
            target_embed_prev, _, _ = self.embedding_target.encode(data=target_prev, data_length=None, seq_len=1)

            # decoder
            # target_decoded: (batch_size, decoder_depth)
            (target_decoded,
             attention_probs,
             states) = self.decoder.decode_step(decode_step,
                                                target_embed_prev,
                                                source_encoded_seq_len,
                                                *states)

            if self.decoder_return_logit_inputs:
                # skip output layer in graph
                outputs = mx.sym.identity(target_decoded, name=C.LOGIT_INPUTS_NAME)
            else:
                # logits: (batch_size, target_vocab_size)
                logits = self.output_layer(target_decoded)
                if self.softmax_temperature is not None:
                    logits = logits / self.softmax_temperature
                outputs = mx.sym.softmax(data=logits, name=C.SOFTMAX_NAME)

            data_names = [C.TARGET_NAME] + state_names
            label_names = []  # type: List[str]
            return mx.sym.Group([outputs, attention_probs] + states), data_names, label_names

        # pylint: disable=not-callable
        default_bucket_key = (self.max_input_length, self.get_max_output_length(self.max_input_length))
        module = mx.mod.BucketingModule(sym_gen=sym_gen,
                                        default_bucket_key=default_bucket_key,
                                        context=self.context)
        return module, default_bucket_key

    def _get_encoder_data_shapes(self, bucket_key: int) -> List[mx.io.DataDesc]:
        """
        Returns data shapes of the encoder module.

        :param bucket_key: Maximum input length.
        :return: List of data descriptions.
        """
        return [mx.io.DataDesc(name=C.SOURCE_NAME,
                               shape=(self.batch_size, bucket_key, self.num_source_factors),
                               layout=C.BATCH_MAJOR)]

    @lru_cache(maxsize=None)
    def _get_decoder_data_shapes(self, bucket_key: Tuple[int, int]) -> List[mx.io.DataDesc]:
        """
        Returns data shapes of the decoder module.

        :param bucket_key: Tuple of (maximum input length, maximum target length).
        :return: List of data descriptions.
        """
        source_max_length, target_max_length = bucket_key
        return [mx.io.DataDesc(name=C.TARGET_NAME, shape=(self.batch_size * self.beam_size,), layout="NT")] + \
               self.decoder.state_shapes(self.batch_size * self.beam_size,
                                         target_max_length,
                                         self.encoder.get_encoded_seq_len(source_max_length),
                                         self.encoder.get_num_hidden())

    def run_encoder(self,
                    source: mx.nd.NDArray,
                    source_max_length: int) -> 'ModelState':
        """
        Runs forward pass of the encoder.
        Encodes source given source length and bucket key.
        Returns encoder representation of the source, source_length, initial hidden state of decoder RNN,
        and initial decoder states tiled to beam size.

        :param source: Integer-coded input tokens. Shape (batch_size, source length, num_source_factors).
        :param source_max_length: Bucket key.
        :return: Initial model state.
        """
        batch = mx.io.DataBatch(data=[source],
                                label=None,
                                bucket_key=source_max_length,
                                provide_data=self._get_encoder_data_shapes(source_max_length))

        self.encoder_module.forward(data_batch=batch, is_train=False)
        decoder_states = self.encoder_module.get_outputs()

        # replicate encoder/init module results beam size times
        decoder_states = [mx.nd.repeat(s, repeats=self.beam_size, axis=0) for s in decoder_states]
        return ModelState(decoder_states)

    def run_decoder(self,
                    prev_word: mx.nd.NDArray,
                    bucket_key: Tuple[int, int],
                    model_state: 'ModelState') -> Tuple[mx.nd.NDArray, mx.nd.NDArray, 'ModelState']:
        """
        Runs forward pass of the single-step decoder.

        :return: Decoder stack output (logit inputs or probability distribution), attention scores, updated model state.
        """
        batch = mx.io.DataBatch(
            data=[prev_word.as_in_context(self.context)] + model_state.states,
            label=None,
            bucket_key=bucket_key,
            provide_data=self._get_decoder_data_shapes(bucket_key))
        self.decoder_module.forward(data_batch=batch, is_train=False)
        out, attention_probs, *model_state.states = self.decoder_module.get_outputs()
        return out, attention_probs, model_state

    @property
    def training_max_seq_len_source(self) -> int:
        """ The maximum sequence length on the source side during training. """
        return self.config.config_data.data_statistics.max_observed_len_source

    @property
    def training_max_seq_len_target(self) -> int:
        """ The maximum sequence length on the target side during training. """
        return self.config.config_data.data_statistics.max_observed_len_target

    @property
    def max_supported_seq_len_source(self) -> Optional[int]:
        """ If not None this is the maximally supported source length during inference (hard constraint). """
        return self.encoder.get_max_seq_len()

    @property
    def max_supported_seq_len_target(self) -> Optional[int]:
        """ If not None this is the maximally supported target length during inference (hard constraint). """
        return self.decoder.get_max_seq_len()

    @property
    def length_ratio_mean(self) -> float:
        return self.config.config_data.data_statistics.length_ratio_mean

    @property
    def length_ratio_std(self) -> float:
        return self.config.config_data.data_statistics.length_ratio_std

    @property
    def source_with_eos(self) -> bool:
        return self.config.config_data.source_with_eos


def load_models(context: mx.context.Context,
                max_input_len: Optional[int],
                beam_size: int,
                batch_size: int,
                model_folders: List[str],
                checkpoints: Optional[List[int]] = None,
                softmax_temperature: Optional[float] = None,
                max_output_length_num_stds: int = C.DEFAULT_NUM_STD_MAX_OUTPUT_LENGTH,
                decoder_return_logit_inputs: bool = False,
                cache_output_layer_w_b: bool = False,
                forced_max_output_len: Optional[int] = None,
                override_dtype: Optional[str] = None) -> Tuple[List[InferenceModel],
                                                               List[vocab.Vocab],
                                                               vocab.Vocab]:
    """
    Loads a list of models for inference.

    :param context: MXNet context to bind modules to.
    :param max_input_len: Maximum input length.
    :param beam_size: Beam size.
    :param batch_size: Batch size.
    :param model_folders: List of model folders to load models from.
    :param checkpoints: List of checkpoints to use for each model in model_folders. Use None to load best checkpoint.
    :param softmax_temperature: Optional parameter to control steepness of softmax distribution.
    :param max_output_length_num_stds: Number of standard deviations to add to mean target-source length ratio
           to compute maximum output length.
    :param decoder_return_logit_inputs: Model decoders return inputs to logit computation instead of softmax over target
                                        vocabulary.  Used when logits/softmax are handled separately.
    :param cache_output_layer_w_b: Models cache weights and biases for logit computation as NumPy arrays (used with
                                   restrict lexicon).
    :param forced_max_output_len: An optional overwrite of the maximum output length.
    :param override_dtype: Overrides dtype of encoder and decoder defined at training time to a different one.
    :return: List of models, source vocabulary, target vocabulary, source factor vocabularies.
    """
    logger.info("Loading %d model(s) from %s ...", len(model_folders), model_folders)
    load_time_start = time.time()
    models = []  # type: List[InferenceModel]
    source_vocabs = []  # type: List[List[vocab.Vocab]]
    target_vocabs = []  # type: List[vocab.Vocab]

    if checkpoints is None:
        checkpoints = [None] * len(model_folders)

    for model_folder, checkpoint in zip(model_folders, checkpoints):
        model_source_vocabs = vocab.load_source_vocabs(model_folder)
        model_target_vocab = vocab.load_target_vocab(model_folder)
        source_vocabs.append(model_source_vocabs)
        target_vocabs.append(model_target_vocab)

        model_version = utils.load_version(os.path.join(model_folder, C.VERSION_NAME))
        logger.info("Model version: %s", model_version)
        utils.check_version(model_version)
        model_config = model.SockeyeModel.load_config(os.path.join(model_folder, C.CONFIG_NAME))
        if override_dtype is not None:
            model_config.config_encoder.dtype = override_dtype
            model_config.config_decoder.dtype = override_dtype

        if checkpoint is None:
            params_fname = os.path.join(model_folder, C.PARAMS_BEST_NAME)
        else:
            params_fname = os.path.join(model_folder, C.PARAMS_NAME % checkpoint)

        inference_model = InferenceModel(config=model_config,
                                         params_fname=params_fname,
                                         context=context,
                                         beam_size=beam_size,
                                         batch_size=batch_size,
                                         softmax_temperature=softmax_temperature,
                                         decoder_return_logit_inputs=decoder_return_logit_inputs,
                                         cache_output_layer_w_b=cache_output_layer_w_b)
        utils.check_condition(inference_model.num_source_factors == len(model_source_vocabs),
                              "Number of loaded source vocabularies (%d) does not match "
                              "number of source factors for model '%s' (%d)" % (len(model_source_vocabs), model_folder,
                                                                                inference_model.num_source_factors))
        models.append(inference_model)

    utils.check_condition(vocab.are_identical(*target_vocabs), "Target vocabulary ids do not match")
    first_model_vocabs = source_vocabs[0]
    for fi in range(len(first_model_vocabs)):
        utils.check_condition(vocab.are_identical(*[source_vocabs[i][fi] for i in range(len(source_vocabs))]),
                              "Source vocabulary ids do not match. Factor %d" % fi)

    source_with_eos = models[0].source_with_eos
    utils.check_condition(all(source_with_eos == m.source_with_eos for m in models),
                          "All models must agree on using source-side EOS symbols or not. "
                          "Did you try combining models trained with different versions?")

    # set a common max_output length for all models.
    max_input_len, get_max_output_length = models_max_input_output_length(models,
                                                                          max_output_length_num_stds,
                                                                          max_input_len,
                                                                          forced_max_output_len=forced_max_output_len)

    for inference_model in models:
        inference_model.initialize(max_input_len, get_max_output_length)

    load_time = time.time() - load_time_start
    logger.info("%d model(s) loaded in %.4fs", len(models), load_time)
    return models, source_vocabs[0], target_vocabs[0]


def models_max_input_output_length(models: List[InferenceModel],
                                   num_stds: int,
                                   forced_max_input_len: Optional[int] = None,
                                   forced_max_output_len: Optional[int] = None) -> Tuple[int, Callable]:
    """
    Returns a function to compute maximum output length given a fixed number of standard deviations as a
    safety margin, and the current input length.
    Mean and std are taken from the model with the largest values to allow proper ensembling of models
    trained on different data sets.

    :param models: List of models.
    :param num_stds: Number of standard deviations to add as a safety margin. If -1, returned maximum output lengths
                     will always be 2 * input_length.
    :param forced_max_input_len: An optional overwrite of the maximum input length.
    :param forced_max_output_len: An optional overwrite of the maximum output length.
    :return: The maximum input length and a function to get the output length given the input length.
    """
    max_mean = max(model.length_ratio_mean for model in models)
    max_std = max(model.length_ratio_std for model in models)

    supported_max_seq_len_source = min((model.max_supported_seq_len_source for model in models
                                        if model.max_supported_seq_len_source is not None),
                                       default=None)
    supported_max_seq_len_target = min((model.max_supported_seq_len_target for model in models
                                        if model.max_supported_seq_len_target is not None),
                                       default=None)
    training_max_seq_len_source = min(model.training_max_seq_len_source for model in models)

    return get_max_input_output_length(supported_max_seq_len_source,
                                       supported_max_seq_len_target,
                                       training_max_seq_len_source,
                                       length_ratio_mean=max_mean,
                                       length_ratio_std=max_std,
                                       num_stds=num_stds,
                                       forced_max_input_len=forced_max_input_len,
                                       forced_max_output_len=forced_max_output_len)


def get_max_input_output_length(supported_max_seq_len_source: Optional[int],
                                supported_max_seq_len_target: Optional[int],
                                training_max_seq_len_source: Optional[int],
                                length_ratio_mean: float,
                                length_ratio_std: float,
                                num_stds: int,
                                forced_max_input_len: Optional[int] = None,
                                forced_max_output_len: Optional[int] = None) -> Tuple[int, Callable]:
    """
    Returns a function to compute maximum output length given a fixed number of standard deviations as a
    safety margin, and the current input length. It takes into account optional maximum source and target lengths.

    :param supported_max_seq_len_source: The maximum source length supported by the models.
    :param supported_max_seq_len_target: The maximum target length supported by the models.
    :param training_max_seq_len_source: The maximum source length observed during training.
    :param length_ratio_mean: The mean of the length ratio that was calculated on the raw sequences with special
           symbols such as EOS or BOS.
    :param length_ratio_std: The standard deviation of the length ratio.
    :param num_stds: The number of standard deviations the target length may exceed the mean target length (as long as
           the supported maximum length allows for this).
    :param forced_max_input_len: An optional overwrite of the maximum input length.
    :param forced_max_output_len: An optional overwrite of the maximum out length.
    :return: The maximum input length and a function to get the output length given the input length.
    """
    space_for_bos = 1
    space_for_eos = 1

    if num_stds < 0:
        factor = C.TARGET_MAX_LENGTH_FACTOR  # type: float
    else:
        factor = length_ratio_mean + (length_ratio_std * num_stds)

    if forced_max_input_len is None:
        # Make sure that if there is a hard constraint on the maximum source or target length we never exceed this
        # constraint. This is for example the case for learned positional embeddings, which are only defined for the
        # maximum source and target sequence length observed during training.
        if supported_max_seq_len_source is not None and supported_max_seq_len_target is None:
            max_input_len = supported_max_seq_len_source
        elif supported_max_seq_len_source is None and supported_max_seq_len_target is not None:
            max_output_len = supported_max_seq_len_target - space_for_bos - space_for_eos
            if np.ceil(factor * training_max_seq_len_source) > max_output_len:
                max_input_len = int(np.floor(max_output_len / factor))
            else:
                max_input_len = training_max_seq_len_source
        elif supported_max_seq_len_source is not None or supported_max_seq_len_target is not None:
            max_output_len = supported_max_seq_len_target - space_for_bos - space_for_eos
            if np.ceil(factor * supported_max_seq_len_source) > max_output_len:
                max_input_len = int(np.floor(max_output_len / factor))
            else:
                max_input_len = supported_max_seq_len_source
        else:
            # Any source/target length is supported and max_input_len was not manually set, therefore we use the
            # maximum length from training.
            max_input_len = training_max_seq_len_source
    else:
        max_input_len = forced_max_input_len

    def get_max_output_length(input_length: int):
        """
        Returns the maximum output length for inference given the input length.
        Explicitly includes space for BOS and EOS sentence symbols in the target sequence, because we assume
        that the mean length ratio computed on the training data do not include these special symbols.
        (see data_io.analyze_sequence_lengths)
        """
        if forced_max_output_len is not None:
            return forced_max_output_len
        else:
            return int(np.ceil(factor * input_length)) + space_for_bos + space_for_eos

    return max_input_len, get_max_output_length


BeamHistory = Dict[str, List]
Tokens = List[str]


class TranslatorInput:
    """
    Object required by Translator.translate().

    :param sentence_id: Sentence id.
    :param tokens: List of input tokens.
    :param factors: Optional list of additional factor sequences.
    :param constraints: Optional list of target-side constraints.
    :param chunk_id: Chunk id. Defaults to -1.
    """

    __slots__ = ('sentence_id', 'tokens', 'factors', 'constraints', 'avoid_list', 'chunk_id')

    def __init__(self,
                 sentence_id: int,
                 tokens: Tokens,
                 factors: Optional[List[Tokens]] = None,
                 constraints: Optional[List[Tokens]] = None,
                 avoid_list: Optional[List[Tokens]] = None,
                 chunk_id: int = -1) -> None:
        self.sentence_id = sentence_id
        self.chunk_id = chunk_id
        self.tokens = tokens
        self.factors = factors
        self.constraints = constraints
        self.avoid_list = avoid_list

    def __str__(self):
        return 'TranslatorInput(%d, %s, factors=%s, constraints=%s, avoid=%s, chunk_id=%d)' \
            % (self.sentence_id, self.tokens, self.factors, self.constraints, self.avoid_list, self.chunk_id)

    def __len__(self):
        return len(self.tokens)

    @property
    def num_factors(self) -> int:
        """
        Returns the number of factors of this instance.
        """
        return 1 + (0 if not self.factors else len(self.factors))

    def chunks(self, chunk_size: int) -> Generator['TranslatorInput', None, None]:
        """
        Takes a TranslatorInput (itself) and yields TranslatorInputs for chunks of size chunk_size.

        :param chunk_size: The maximum size of a chunk.
        :return: A generator of TranslatorInputs, one for each chunk created.
        """

        if len(self.tokens) > chunk_size and self.constraints is not None:
            logger.warning(
                'Input %d has length (%d) that exceeds max input length (%d), '
                'triggering internal splitting. Placing all target-side constraints '
                'with the first chunk, which is probably wrong.',
                self.sentence_id, len(self.tokens), chunk_size)

        for chunk_id, i in enumerate(range(0, len(self), chunk_size)):
            factors = [factor[i:i + chunk_size] for factor in self.factors] if self.factors is not None else None
            # Constrained decoding is not supported for chunked TranslatorInputs. As a fall-back, constraints are
            # assigned to the first chunk
            constraints = self.constraints if chunk_id == 0 else None
            yield TranslatorInput(sentence_id=self.sentence_id,
                                  tokens=self.tokens[i:i + chunk_size],
                                  factors=factors,
                                  constraints=constraints,
                                  avoid_list=self.avoid_list,
                                  chunk_id=chunk_id)

    def with_eos(self) -> 'TranslatorInput':
        """
        :return: A new translator input with EOS appended to the tokens and factors.
        """
        return TranslatorInput(sentence_id=self.sentence_id,
                               tokens=self.tokens + [C.EOS_SYMBOL],
                               factors=[factor + [C.EOS_SYMBOL] for factor in
                                        self.factors] if self.factors is not None else None,
                               constraints=self.constraints,
                               avoid_list=self.avoid_list,
                               chunk_id=self.chunk_id)


class BadTranslatorInput(TranslatorInput):

    def __init__(self, sentence_id, tokens):
        super().__init__(sentence_id=sentence_id, tokens=tokens, chunk_id=-1, factors=None)


def _bad_input(sentence_id: int, reason: str = '') -> BadTranslatorInput:
    logger.warning("Bad input (%d): '%s'. Will return empty output.", sentence_id, reason.strip())
    return BadTranslatorInput(sentence_id=sentence_id, tokens=[])


def make_input_from_plain_string(sentence_id: int, string: str) -> TranslatorInput:
    """
    Returns a TranslatorInput object from a plain string.

    :param sentence_id: An integer id.
    :param string: An input string.
    :return: A TranslatorInput.
    """
    return TranslatorInput(sentence_id, tokens=list(data_io.get_tokens(string)), factors=None)


def make_input_from_json_string(sentence_id: int, json_string: str) -> TranslatorInput:
    """
    Returns a TranslatorInput object from a JSON object, serialized as a string.

    :param sentence_id: An integer id.
    :param json_string: A JSON object serialized as a string that must contain a key "text", mapping to the input text,
           and optionally a key "factors" that maps to a list of strings, each of which representing a factor sequence
           for the input text.
    :return: A TranslatorInput.
    """
    try:
        jobj = json.loads(json_string, encoding=C.JSON_ENCODING)
        tokens = jobj[C.JSON_TEXT_KEY]
        tokens = list(data_io.get_tokens(tokens))
        factors = jobj.get(C.JSON_FACTORS_KEY)
        if isinstance(factors, list):
            factors = [list(data_io.get_tokens(factor)) for factor in factors]
            lengths = [len(f) for f in factors]
            if not all(l == len(tokens) for l in lengths):
                logger.error("Factors have different length than input text: %d vs. %s", len(tokens), str(lengths))
                return _bad_input(sentence_id, reason=json_string)

        # List of phrases to prevent from occuring in the output
        avoid_list = jobj.get(C.JSON_AVOID_KEY)

        # List of phrases that must appear in the output
        constraints = jobj.get(C.JSON_CONSTRAINTS_KEY)

        # If there is overlap between positive and negative constraints, assume the user wanted
        # the words, and so remove them from the avoid_list (negative constraints)
        if constraints is not None and avoid_list is not None:
            avoid_set = set(avoid_list)
            overlap = set(constraints).intersection(avoid_set)
            if len(overlap) > 0:
                avoid_list = list(avoid_set.difference(overlap))

        # Convert to a list of tokens
        if isinstance(avoid_list, list):
            avoid_list = [list(data_io.get_tokens(phrase)) for phrase in avoid_list]
        if isinstance(constraints, list):
            constraints = [list(data_io.get_tokens(constraint)) for constraint in constraints]

        return TranslatorInput(sentence_id=sentence_id, tokens=tokens, factors=factors, constraints=constraints, avoid_list=avoid_list)

    except Exception as e:
        logger.exception(e, exc_info=True) if not is_python34() else logger.error(e)  # type: ignore
        return _bad_input(sentence_id, reason=json_string)


def make_input_from_factored_string(sentence_id: int,
                                    factored_string: str,
                                    translator: 'Translator',
                                    delimiter: str = C.DEFAULT_FACTOR_DELIMITER) -> TranslatorInput:
    """
    Returns a TranslatorInput object from a string with factor annotations on a token level, separated by delimiter.
    If translator does not require any source factors, the string is parsed as a plain token string.

    :param sentence_id: An integer id.
    :param factored_string: An input string with additional factors per token, separated by delimiter.
    :param translator: A translator object.
    :param delimiter: A factor delimiter. Default: '|'.
    :return: A TranslatorInput.
    """
    utils.check_condition(bool(delimiter) and not delimiter.isspace(),
                          "Factor delimiter can not be whitespace or empty.")

    model_num_source_factors = translator.num_source_factors

    if model_num_source_factors == 1:
        return make_input_from_plain_string(sentence_id=sentence_id, string=factored_string)

    tokens = []  # type: Tokens
    factors = [[] for _ in range(model_num_source_factors - 1)]  # type: List[Tokens]
    for token_id, token in enumerate(data_io.get_tokens(factored_string)):
        pieces = token.split(delimiter)

        if not all(pieces) or len(pieces) != model_num_source_factors:
            logger.error("Failed to parse %d factors at position %d ('%s') in '%s'" % (model_num_source_factors,
                                                                                       token_id, token,
                                                                                       factored_string.strip()))
            return _bad_input(sentence_id, reason=factored_string)

        tokens.append(pieces[0])
        for i, factor in enumerate(factors):
            factors[i].append(pieces[i + 1])

    return TranslatorInput(sentence_id=sentence_id, tokens=tokens, factors=factors)


def make_input_from_multiple_strings(sentence_id: int, strings: List[str]) -> TranslatorInput:
    """
    Returns a TranslatorInput object from multiple strings, where the first element corresponds to the surface tokens
    and the remaining elements to additional factors. All strings must parse into token sequences of the same length.

    :param sentence_id: An integer id.
    :param strings: A list of strings representing a factored input sequence.
    :return: A TranslatorInput.
    """
    if not bool(strings):
        return TranslatorInput(sentence_id=sentence_id, tokens=[], factors=None)

    tokens = list(data_io.get_tokens(strings[0]))
    factors = [list(data_io.get_tokens(factor)) for factor in strings[1:]]
    if not all(len(factor) == len(tokens) for factor in factors):
        logger.error("Length of string sequences do not match: '%s'", strings)
        return _bad_input(sentence_id, reason=str(strings))
    return TranslatorInput(sentence_id=sentence_id, tokens=tokens, factors=factors)


class TranslatorOutput:
    """
    Output structure from Translator.

    :param id: Id of input sentence.
    :param translation: Translation string without sentence boundary tokens.
    :param tokens: List of translated tokens.
    :param attention_matrix: Attention matrix. Shape: (target_length, source_length).
    :param score: Negative log probability of generated translation.
    :param beam_histories: List of beam histories. The list will contain more than one
           history if it was split due to exceeding max_length.
    """
    __slots__ = ('id', 'translation', 'tokens', 'attention_matrix', 'score', 'beam_histories')

    def __init__(self,
                 id: int,
                 translation: str,
                 tokens: List[str],
                 attention_matrix: np.ndarray,
                 score: float,
                 beam_histories: Optional[List[BeamHistory]] = None) -> None:
        self.id = id
        self.translation = translation
        self.tokens = tokens
        self.attention_matrix = attention_matrix
        self.score = score
        self.beam_histories = beam_histories


TokenIds = List[int]


class Translation:
    __slots__ = ('target_ids', 'attention_matrix', 'score', 'beam_histories')

    def __init__(self,
                 target_ids: TokenIds,
                 attention_matrix: np.ndarray,
                 score: float,
                 beam_history: List[BeamHistory] = None) -> None:
        self.target_ids = target_ids
        self.attention_matrix = attention_matrix
        self.score = score
        self.beam_histories = beam_history if beam_history is not None else []


def empty_translation() -> Translation:
    return Translation(target_ids=[], attention_matrix=np.asarray([[0]]), score=-np.inf)


TranslatedChunk = NamedTuple('TranslatedChunk', [
    ('id', int),
    ('chunk_id', int),
    ('translation', Translation),
])
"""
Translation of a chunk of a sentence.

:param id: Id of the sentence.
:param chunk_id: Id of the chunk.
:param translation: The translation of the input chunk.
"""


class ModelState:
    """
    A ModelState encapsulates information about the decoder states of an InferenceModel.
    """

    def __init__(self, states: List[mx.nd.NDArray]) -> None:
        self.states = states

    def sort_state(self, best_hyp_indices: mx.nd.NDArray):
        """
        Sorts states according to k-best order from last step in beam search.
        """
        self.states = [mx.nd.take(ds, best_hyp_indices) for ds in self.states]


class LengthPenalty(mx.gluon.HybridBlock):
    """
    Calculates the length penalty as:
    (beta + len(Y))**alpha / (beta + 1)**alpha

    See Wu et al. 2016 (note that in the paper beta has a different meaning,
    and a fixed value 5 was used for this parameter)

    :param alpha: The alpha factor for the length penalty (see above).
    :param beta: The beta factor for the length penalty (see above).
    """

    def __init__(self, alpha: float = 1.0, beta: float = 0.0, **kwargs) -> None:
        super().__init__(**kwargs)
        self.alpha = alpha
        self.beta = beta
        self.denominator = (self.beta + 1.) ** self.alpha

    def hybrid_forward(self, F, lengths):
        if self.alpha == 0.0:
            if F is None:
                return 1.0
            else:
                return F.ones_like(lengths)
        else:
            numerator = self.beta + lengths if self.beta != 0.0 else lengths
            numerator = numerator ** self.alpha if self.alpha != 1.0 else numerator
            return numerator / self.denominator

    def get(self, lengths: Union[mx.nd.NDArray, int, float]) -> Union[mx.nd.NDArray, float]:
        """
        Calculate the length penalty for the given vector of lengths.

        :param lengths: A scalar or a matrix of sentence lengths of dimensionality (batch_size, 1).
        :return: The length penalty. A scalar or a matrix (batch_size, 1) depending on the input.
        """
        return self.hybrid_forward(None, lengths)


def _concat_translations(translations: List[Translation], stop_ids: Set[int],
                         length_penalty: LengthPenalty) -> Translation:
    """
    Combine translations through concatenation.

    :param translations: A list of translations (sequence starting with BOS symbol, attention_matrix), score and length.
    :param translations: The EOS symbols.
    :return: A concatenation if the translations with a score.
    """
    # Concatenation of all target ids without BOS and EOS
    target_ids = []
    attention_matrices = []
    beam_histories = []  # type: List[BeamHistory]
    for idx, translation in enumerate(translations):
        if idx == len(translations) - 1:
            target_ids.extend(translation.target_ids)
            attention_matrices.append(translation.attention_matrix)
        else:
            if translation.target_ids[-1] in stop_ids:
                target_ids.extend(translation.target_ids[:-1])
                attention_matrices.append(translation.attention_matrix[:-1, :])
            else:
                target_ids.extend(translation.target_ids)
                attention_matrices.append(translation.attention_matrix)
        beam_histories.extend(translation.beam_histories)

    # Combine attention matrices:
    attention_shapes = [attention_matrix.shape for attention_matrix in attention_matrices]
    attention_matrix_combined = np.zeros(np.sum(np.asarray(attention_shapes), axis=0))
    pos_t, pos_s = 0, 0
    for attention_matrix, (len_t, len_s) in zip(attention_matrices, attention_shapes):
        attention_matrix_combined[pos_t:pos_t + len_t, pos_s:pos_s + len_s] = attention_matrix
        pos_t += len_t
        pos_s += len_s

    # Unnormalize + sum and renormalize the score:
    score = sum(translation.score * length_penalty.get(len(translation.target_ids))
                for translation in translations)
    score = score / length_penalty.get(len(target_ids))
    return Translation(target_ids, attention_matrix_combined, score, beam_histories)


class Translator:
    """
    Translator uses one or several models to translate input.
    The translator holds a reference to vocabularies to convert between word ids and text tokens for input and
    translation strings.

    :param context: MXNet context to bind modules to.
    :param ensemble_mode: Ensemble mode: linear or log_linear combination.
    :param length_penalty: Length penalty instance.
    :param beam_prune: Beam pruning difference threshold.
    :param beam_search_stop: The stopping criterium.
    :param models: List of models.
    :param source_vocabs: Source vocabularies.
    :param target_vocab: Target vocabulary.
    :param restrict_lexicon: Top-k lexicon to use for target vocabulary restriction.
    :param avoid_list: Global list of phrases to exclude from the output.
    :param store_beam: If True, store the beam search history and return it in the TranslatorOutput.
    :param strip_unknown_words: If True, removes any <unk> symbols from outputs.
    """

    def __init__(self,
                 context: mx.context.Context,
                 ensemble_mode: str,
                 bucket_source_width: int,
                 length_penalty: LengthPenalty,
                 beam_prune: float,
                 beam_search_stop: str,
                 models: List[InferenceModel],
                 source_vocabs: List[vocab.Vocab],
                 target_vocab: vocab.Vocab,
                 restrict_lexicon: Optional[lexicon.TopKLexicon] = None,
                 avoid_list: Optional[str] = None,
                 store_beam: bool = False,
                 strip_unknown_words: bool = False) -> None:
        self.context = context
        self.length_penalty = length_penalty
        self.beam_prune = beam_prune
        self.beam_search_stop = beam_search_stop
        self.source_vocabs = source_vocabs
        self.vocab_target = target_vocab
        self.vocab_target_inv = vocab.reverse_vocab(self.vocab_target)
        self.restrict_lexicon = restrict_lexicon
        self.store_beam = store_beam
        self.start_id = self.vocab_target[C.BOS_SYMBOL]
        assert C.PAD_ID == 0, "pad id should be 0"
        self.stop_ids = {self.vocab_target[C.EOS_SYMBOL], C.PAD_ID}  # type: Set[int]
        self.strip_ids = self.stop_ids.copy()  # ids to strip from the output
        self.unk_id = self.vocab_target[C.UNK_SYMBOL]
        if strip_unknown_words:
            self.strip_ids.add(self.unk_id)
        self.models = models
        utils.check_condition(all(models[0].source_with_eos == m.source_with_eos for m in models),
                              "The source_with_eos property must match across models.")
        self.source_with_eos = models[0].source_with_eos
        self.interpolation_func = self._get_interpolation_func(ensemble_mode)
        self.beam_size = self.models[0].beam_size
        self.batch_size = self.models[0].batch_size
        # after models are loaded we ensured that they agree on max_input_length, max_output_length and batch size
        self.max_input_length = self.models[0].max_input_length
        if bucket_source_width > 0:
            self.buckets_source = data_io.define_buckets(self.max_input_length, step=bucket_source_width)
        else:
            self.buckets_source = [self.max_input_length]
        self.pad_dist = mx.nd.full((self.batch_size * self.beam_size, len(self.vocab_target) - 1), val=np.inf,
                                   ctx=self.context)
        # These are constants used for manipulation of the beam and scores (particularly for pruning)
        self.zeros_array = mx.nd.zeros((self.batch_size * self.beam_size,), ctx=self.context, dtype='int32')
        self.inf_array = mx.nd.full((self.batch_size * self.beam_size, 1), val=np.inf,
                                    ctx=self.context, dtype='float32')

        # offset for hypothesis indices in batch decoding
        self.offset = mx.nd.array(np.repeat(np.arange(0, self.batch_size * self.beam_size, self.beam_size), self.beam_size),
                                  dtype='int32', ctx=self.context)

        self._update_scores = UpdateScores()
        self._update_scores.initialize(ctx=self.context)
        self._update_scores.hybridize(static_alloc=True, static_shape=True)

        # topk function used in beam search
        # self.topk = partial(utils.topk,
        #                     k=self.beam_size,
        #                     batch_size=self.batch_size,
        #                     offset=self.offset,
        #                     use_mxnet_topk=True)  # MXNet implementation is faster on GPUs

        self._topk = TopK(k=self.beam_size, batch_size=self.batch_size, vocab_size=len(self.vocab_target))
        self._topk.initialize(ctx=self.context)
        self._topk.hybridize(static_alloc=True, static_shape=True)

        self._sort_by_index = SortByIndex()
        self._sort_by_index.initialize(ctx=self.context)
        self._sort_by_index.hybridize(static_alloc=True, static_shape=True)

        self._update_finished = NormalizeAndUpdateFinished(pad_id=C.PAD_ID,
                                                           eos_id=self.vocab_target[C.EOS_SYMBOL],
                                                           length_penalty_alpha=self.length_penalty.alpha,
                                                           length_penalty_beta=self.length_penalty.beta)
        self._update_finished.initialize(ctx=self.context)
        self._update_finished.hybridize(static_alloc=True, static_shape=True)

        self._prune_hyps = PruneHypotheses(threshold=self.beam_prune, beam_size=self.beam_size)
        self._prune_hyps.initialize(ctx=self.context)
        self._prune_hyps.hybridize(static_alloc=True, static_shape=True)

        self.global_avoid_trie = None
        if avoid_list is not None:
            self.global_avoid_trie = constrained.AvoidTrie()
            for phrase in data_io.read_content(avoid_list):
                phrase_ids = data_io.tokens2ids(phrase, self.vocab_target)
                if self.unk_id in phrase_ids:
                    logger.warning("Global avoid phrase '%s' contains an %s; this may indicate improper preprocessing.", ' '.join(phrase), C.UNK_SYMBOL)
                self.global_avoid_trie.add_phrase(phrase_ids)

        logger.info("Translator (%d model(s) beam_size=%d beam_prune=%s beam_search_stop=%s "
                    "ensemble_mode=%s batch_size=%d buckets_source=%s avoiding=%d)",
                    len(self.models),
                    self.beam_size,
                    'off' if not self.beam_prune else "%.2f" % self.beam_prune,
                    self.beam_search_stop,
                    "None" if len(self.models) == 1 else ensemble_mode,
                    self.batch_size,
                    self.buckets_source,
                    0 if self.global_avoid_trie is None else len(self.global_avoid_trie))

    @property
    def num_source_factors(self) -> int:
        return self.models[0].num_source_factors

    @staticmethod
    def _get_interpolation_func(ensemble_mode):
        if ensemble_mode == 'linear':
            return Translator._linear_interpolation
        elif ensemble_mode == 'log_linear':
            return Translator._log_linear_interpolation
        else:
            raise ValueError("unknown interpolation type")

    @staticmethod
    def _linear_interpolation(predictions):
        # pylint: disable=invalid-unary-operand-type
        return -mx.nd.log(utils.average_arrays(predictions))

    @staticmethod
    def _log_linear_interpolation(predictions):
        """
        Returns averaged and re-normalized log probabilities
        """
        log_probs = utils.average_arrays([p.log() for p in predictions])
        # pylint: disable=invalid-unary-operand-type
        return -log_probs.log_softmax()

    def translate(self, trans_inputs: List[TranslatorInput]) -> List[TranslatorOutput]:
        """
        Batch-translates a list of TranslatorInputs, returns a list of TranslatorOutputs.
        Splits oversized sentences to sentence chunks of size less than max_input_length.

        :param trans_inputs: List of TranslatorInputs as returned by make_input().
        :return: List of translation results.
        """
        translated_chunks = []  # type: List[TranslatedChunk]

        # split into chunks
        input_chunks = []  # type: List[TranslatorInput]
        for trans_input in trans_inputs:
            # bad input
            if isinstance(trans_input, BadTranslatorInput):
                translated_chunks.append(TranslatedChunk(id=trans_input.sentence_id, chunk_id=0, translation=empty_translation()))

            # empty input
            elif len(trans_input.tokens) == 0:
                translated_chunks.append(TranslatedChunk(id=trans_input.sentence_id, chunk_id=0, translation=empty_translation()))
            else:
                # TODO(tdomhan): Remove branch without EOS with next major version bump, as future models will always be trained with source side EOS symbols
                if self.source_with_eos:
                    max_input_length_without_eos = self.max_input_length - C.SPACE_FOR_XOS
                    # oversized input
                    if len(trans_input.tokens) > max_input_length_without_eos:
                        logger.debug(
                            "Input %d has length (%d) that exceeds max input length (%d). "
                            "Splitting into chunks of size %d.",
                            trans_input.sentence_id, len(trans_input.tokens),
                            self.buckets_source[-1], max_input_length_without_eos)
                        input_chunks.extend([trans_input_chunk.with_eos()
                                             for trans_input_chunk in
                                             trans_input.chunks(max_input_length_without_eos)])
                    # regular input
                    else:
                        input_chunks.append(trans_input.with_eos())
                else:
                    # oversized input
                    if len(trans_input.tokens) > self.max_input_length:
                        logger.debug(
                            "Input %d has length (%d) that exceeds max input length (%d). "
                            "Splitting into chunks of size %d.",
                            trans_input.sentence_id, len(trans_input.tokens),
                            self.buckets_source[-1], self.max_input_length)
                        input_chunks.extend([trans_input_chunk
                                             for trans_input_chunk in
                                             trans_input.chunks(self.max_input_length)])
                    # regular input
                    else:
                        input_chunks.append(trans_input)

            if trans_input.constraints is not None:
                logger.info("Input %d has %d %s: %s", trans_input.sentence_id,
                            len(trans_input.constraints),
                            "constraint" if len(trans_input.constraints) == 1 else "constraints",
                            ", ".join(" ".join(x) for x in trans_input.constraints))

        # Sort longest to shortest (to rather fill batches of shorter than longer sequences)
        input_chunks = sorted(input_chunks, key=lambda chunk: len(chunk.tokens), reverse=True)

        # translate in batch-sized blocks over input chunks
        for batch_id, batch in enumerate(utils.grouper(input_chunks, self.batch_size)):
            logger.debug("Translating batch %d", batch_id)
            # underfilled batch will be filled to a full batch size with copies of the 1st input
            rest = self.batch_size - len(batch)
            if rest > 0:
                logger.debug("Extending the last batch to the full batch size (%d)", self.batch_size)
                batch = batch + [batch[0]] * rest
            batch_translations = self._translate_nd(*self._get_inference_input(batch))
            # truncate to remove filler translations
            if rest > 0:
                batch_translations = batch_translations[:-rest]
            for chunk, translation in zip(batch, batch_translations):
                translated_chunks.append(TranslatedChunk(chunk.sentence_id, chunk.chunk_id, translation))
        # Sort by input idx and then chunk id
        translated_chunks = sorted(translated_chunks)

        # Concatenate results
        results = []  # type: List[TranslatorOutput]
        chunks_by_input_idx = itertools.groupby(translated_chunks, key=lambda translation: translation.id)
        for trans_input, (input_idx, chunks) in zip(trans_inputs, chunks_by_input_idx):
            chunks = list(chunks)  # type: ignore
            if len(chunks) == 1:  # type: ignore
                translation = chunks[0].translation  # type: ignore
            else:
                translations_to_concat = [translated_chunk.translation for translated_chunk in chunks]
                translation = self._concat_translations(translations_to_concat)

            results.append(self._make_result(trans_input, translation))

        return results

    def _get_inference_input(self,
                             trans_inputs: List[TranslatorInput]) -> Tuple[mx.nd.NDArray,
                                                                           int,
                                                                           List[Optional[constrained.RawConstraintList]],
                                                                           List[Optional[constrained.RawConstraintList]],
                                                                           mx.nd.NDArray]:
        """
        Assembles the numerical data for the batch.
        This comprises an NDArray for the source sentences, the bucket key (padded source length), and a list of
        raw constraint lists, one for each sentence in the batch, an NDArray of maximum output lengths for each sentence in the batch.
        Each raw constraint list contains phrases in the form of lists of integers in the target language vocabulary.

        :param trans_inputs: List of TranslatorInputs.
        :return NDArray of source ids (shape=(batch_size, bucket_key, num_factors)),
                bucket key, list of raw constraint lists, and list of phrases to avoid,
                and an NDArray of maximum output lengths.
        """

        bucket_key = data_io.get_bucket(max(len(inp.tokens) for inp in trans_inputs), self.buckets_source)
        source = mx.nd.zeros((len(trans_inputs), bucket_key, self.num_source_factors), ctx=self.context)
        raw_constraints = [None for x in range(self.batch_size)]  # type: List[Optional[constrained.RawConstraintList]]
        raw_avoid_list = [None for x in range(self.batch_size)]  # type: List[Optional[constrained.RawConstraintList]]

        max_output_lengths = []  # type: List[int]
        for j, trans_input in enumerate(trans_inputs):
            num_tokens = len(trans_input)
            max_output_lengths.append(self.models[0].get_max_output_length(data_io.get_bucket(num_tokens, self.buckets_source)))
            source[j, :num_tokens, 0] = data_io.tokens2ids(trans_input.tokens, self.source_vocabs[0])

            factors = trans_input.factors if trans_input.factors is not None else []
            num_factors = 1 + len(factors)
            if num_factors != self.num_source_factors:
                logger.warning("Input %d factors, but model(s) expect %d", num_factors,
                               self.num_source_factors)
            for i, factor in enumerate(factors[:self.num_source_factors - 1], start=1):
                # fill in as many factors as there are tokens

                source[j, :num_tokens, i] = data_io.tokens2ids(factor, self.source_vocabs[i])[:num_tokens]

            if trans_input.constraints is not None:
                raw_constraints[j] = [data_io.tokens2ids(phrase, self.vocab_target) for phrase in
                                      trans_input.constraints]

            if trans_input.avoid_list is not None:
                raw_avoid_list[j] = [data_io.tokens2ids(phrase, self.vocab_target) for phrase in
                                     trans_input.avoid_list]
                if any(self.unk_id in phrase for phrase in raw_avoid_list[j]):
                    logger.warning("Sentence %d: %s was found in the list of phrases to avoid; this may indicate improper preprocessing.", trans_input.sentence_id, C.UNK_SYMBOL)

        return source, bucket_key, raw_constraints, raw_avoid_list, mx.nd.array(max_output_lengths, ctx=self.context, dtype='int32')

    def _make_result(self,
                     trans_input: TranslatorInput,
                     translation: Translation) -> TranslatorOutput:
        """
        Returns a translator result from generated target-side word ids, attention matrix, and score.
        Strips stop ids from translation string.

        :param trans_input: Translator input.
        :param translation: The translation + attention and score.
        :return: TranslatorOutput.
        """
        target_ids = translation.target_ids
        attention_matrix = translation.attention_matrix

        target_tokens = [self.vocab_target_inv[target_id] for target_id in target_ids]

        target_string = C.TOKEN_SEPARATOR.join(
            tok for target_id, tok in zip(target_ids, target_tokens) if target_id not in self.strip_ids)
        attention_matrix = attention_matrix[:, :len(trans_input.tokens)]

        return TranslatorOutput(id=trans_input.sentence_id,
                                translation=target_string,
                                tokens=target_tokens,
                                attention_matrix=attention_matrix,
                                score=translation.score,
                                beam_histories=translation.beam_histories)

    def _concat_translations(self, translations: List[Translation]) -> Translation:
        """
        Combine translations through concatenation.

        :param translations: A list of translations (sequence, attention_matrix), score and length.
        :return: A concatenation if the translations with a score.
        """
        return _concat_translations(translations, self.stop_ids, self.length_penalty)

    def _translate_nd(self,
                      source: mx.nd.NDArray,
                      source_length: int,
                      raw_constraints: List[Optional[constrained.RawConstraintList]],
                      raw_avoid_list: List[Optional[constrained.RawConstraintList]],
                      max_output_lengths: mx.nd.NDArray) -> List[Translation]:
        """
        Translates source of source_length, given a bucket_key.

        :param source: Source ids. Shape: (batch_size, bucket_key, num_factors).
        :param source_length: Bucket key.
        :param raw_constraints: A list of optional constraint lists.

        :return: Sequence of translations.
        """

        return self._get_best_from_beam(*self._beam_search(source, source_length, raw_constraints, raw_avoid_list, max_output_lengths))

    def _encode(self, sources: mx.nd.NDArray, source_length: int) -> List[ModelState]:
        """
        Returns a ModelState for each model representing the state of the model after encoding the source.

        :param sources: Source ids. Shape: (batch_size, bucket_key, num_factors).
        :param source_length: Bucket key.
        :return: List of ModelStates.
        """
        return [model.run_encoder(sources, source_length) for model in self.models]

    def _decode_step(self,
                     prev_word: mx.nd.NDArray,
                     step: int,
                     source_length: int,
                     states: List[ModelState],
                     models_output_layer_w: List[mx.nd.NDArray],
                     models_output_layer_b: List[mx.nd.NDArray]) \
            -> Tuple[mx.nd.NDArray, mx.nd.NDArray, List[ModelState]]:
        """
        Returns decoder predictions (combined from all models), attention scores, and updated states.

        :param prev_word: Previous words of hypotheses. Shape: (batch_size * beam_size,).
        :param step: Beam search iteration.
        :param source_length: Length of the input sequence.
        :param states: List of model states.
        :param models_output_layer_w: Custom model weights for logit computation (empty for none).
        :param models_output_layer_b: Custom model biases for logit computation (empty for none).
        :return: (probs, attention scores, list of model states)
        """
        bucket_key = (source_length, step)

        model_probs, model_attention_probs, model_states = [], [], []
        # We use zip_longest here since we'll have empty lists when not using restrict_lexicon
        for model, out_w, out_b, state in itertools.zip_longest(
                self.models, models_output_layer_w, models_output_layer_b, states):
            decoder_outputs, attention_probs, state = model.run_decoder(prev_word, bucket_key, state)
            # Compute logits and softmax with restricted vocabulary
            if self.restrict_lexicon:
                logits = model.output_layer(decoder_outputs, out_w, out_b)
                probs = mx.nd.softmax(logits)
            else:
                # Otherwise decoder outputs are already target vocab probs
                probs = decoder_outputs
            model_probs.append(probs)
            model_attention_probs.append(attention_probs)
            model_states.append(state)
        neg_logprobs, attention_probs = self._combine_predictions(model_probs, model_attention_probs)
        return neg_logprobs, attention_probs, model_states

    def _combine_predictions(self,
                             probs: List[mx.nd.NDArray],
                             attention_probs: List[mx.nd.NDArray]) -> Tuple[mx.nd.NDArray, mx.nd.NDArray]:
        """
        Returns combined predictions of models as negative log probabilities and averaged attention prob scores.

        :param probs: List of Shape(beam_size, target_vocab_size).
        :param attention_probs: List of Shape(beam_size, bucket_key).
        :return: Combined negative log probabilities, averaged attention scores.
        """
        # average attention prob scores. TODO: is there a smarter way to do this?
        attention_prob_score = utils.average_arrays(attention_probs)

        # combine model predictions and convert to neg log probs
        if len(self.models) == 1:
            neg_logprobs = -mx.nd.log(probs[0])  # pylint: disable=invalid-unary-operand-type
        else:
            neg_logprobs = self.interpolation_func(probs)
        return neg_logprobs, attention_prob_score

    def _beam_search(self,
                     source: mx.nd.NDArray,
                     source_length: int,
                     raw_constraint_list: List[Optional[constrained.RawConstraintList]],
                     raw_avoid_list: List[Optional[constrained.RawConstraintList]],
                     max_output_lengths: mx.nd.NDArray) -> Tuple[np.ndarray,
                                                                 np.ndarray,
                                                                 np.ndarray,
                                                                 np.ndarray,
                                                                 np.ndarray,
                                                                 List[Optional[constrained.ConstrainedHypothesis]],
                                                                 Optional[List[BeamHistory]]]:
        """
        Translates multiple sentences using beam search.

        :param source: Source ids. Shape: (batch_size, bucket_key, num_factors).
        :param source_length: Max source length.
        :param raw_constraint_list: A list of optional lists containing phrases (as lists of target word IDs)
               that must appear in each output.
        :param raw_avoid_list: A list of optional lists containing phrases (as lists of target word IDs)
               that must NOT appear in each output.
        :return List of best hypotheses indices, list of best word indices, list of attentions,
                array of accumulated length-normalized negative log-probs, hypotheses lengths, constraints (if any),
                beam histories (if any).
        """

        # Length of encoded sequence (may differ from initial input length)
        encoded_source_length = self.models[0].encoder.get_encoded_seq_len(source_length)
        utils.check_condition(all(encoded_source_length ==
                                  model.encoder.get_encoded_seq_len(source_length) for model in self.models),
                              "Models must agree on encoded sequence length")
        # Maximum output length
        max_output_length = self.models[0].get_max_output_length(source_length)

        # General data structure: each row has batch_size * beam blocks for the 1st sentence, with a full beam,
        # then the next block for the 2nd sentence and so on

        best_word_indices = mx.nd.full((self.batch_size * self.beam_size,), val=self.start_id, ctx=self.context,
                                       dtype='int32')

        # Best word and hypotheses indices across beam search steps from topk operation.
        best_hyp_indices_list = []  # type: List[mx.nd.NDArray]
        best_word_indices_list = []  # type: List[mx.nd.NDArray]

        # Beam history
        beam_histories = None  # type: Optional[List[BeamHistory]]
        if self.store_beam:
            beam_histories = [defaultdict(list) for _ in range(self.batch_size)]

        lengths = mx.nd.zeros((self.batch_size * self.beam_size, 1), ctx=self.context)
        finished = mx.nd.zeros((self.batch_size * self.beam_size,), ctx=self.context, dtype='int32')

        # Extending max_output_lengths to shape (batch_size * beam_size,)
        max_output_lengths = mx.nd.repeat(max_output_lengths, self.beam_size)

        # Attention distributions across beam search steps
        attentions = []  # type: List[mx.nd.NDArray]

        # scores_accumulated: chosen smallest scores in scores (ascending).
        scores_accumulated = mx.nd.zeros((self.batch_size * self.beam_size, 1), ctx=self.context)

        # reset all padding distribution cells to np.inf
        self.pad_dist[:] = np.inf

        # If using a top-k lexicon, select param rows for logit computation that correspond to the
        # target vocab for this sentence.
        models_output_layer_w = list()
        models_output_layer_b = list()
        pad_dist = self.pad_dist
        vocab_slice_ids = None  # type: mx.nd.NDArray
        if self.restrict_lexicon:
            source_words = utils.split(source, num_outputs=self.num_source_factors, axis=2, squeeze_axis=True)[0]
            # TODO: See note in method about migrating to pure MXNet when set operations are supported.
            #       We currently convert source to NumPy and target ids back to NDArray.
            vocab_slice_ids = self.restrict_lexicon.get_trg_ids(source_words.astype("int32").asnumpy())
            if any(raw_constraint_list):
                # Add the constraint IDs to the list of permissibled IDs, and then project them into the reduced space
                constraint_ids = np.array([word_id for sent in raw_constraint_list for phr in sent for word_id in phr])
                vocab_slice_ids = np.lib.arraysetops.union1d(vocab_slice_ids, constraint_ids)
                full_to_reduced = dict((val, i) for i, val in enumerate(vocab_slice_ids))
                raw_constraint_list = [[[full_to_reduced[x] for x in phr] for phr in sent] for sent in
                                       raw_constraint_list]

            vocab_slice_ids = mx.nd.array(vocab_slice_ids, ctx=self.context, dtype='int32')

            if vocab_slice_ids.shape[0] < self.beam_size + 1:
                # This fixes an edge case for toy models, where the number of vocab ids from the lexicon is
                # smaller than the beam size.
                logger.warning("Padding vocab_slice_ids (%d) with EOS to have at least %d+1 elements to expand",
                               vocab_slice_ids.shape[0], self.beam_size)
                n = self.beam_size - vocab_slice_ids.shape[0] + 1
                vocab_slice_ids = mx.nd.concat(vocab_slice_ids,
                                               mx.nd.full((n,), val=self.vocab_target[C.EOS_SYMBOL],
                                                          ctx=self.context, dtype='int32'),
                                               dim=0)

            pad_dist = mx.nd.full((self.batch_size * self.beam_size, vocab_slice_ids.shape[0] - 1),
                                  val=np.inf, ctx=self.context)
            for m in self.models:
                models_output_layer_w.append(m.output_layer_w.take(vocab_slice_ids))
                models_output_layer_b.append(m.output_layer_b.take(vocab_slice_ids))

        # (0) encode source sentence, returns a list
        model_states = self._encode(source, source_length)

        # Initialize the beam to track constraint sets, where target-side lexical constraints are present
        constraints = constrained.init_batch(raw_constraint_list, self.beam_size, self.start_id,
                                             self.vocab_target[C.EOS_SYMBOL])

        if self.global_avoid_trie or any(raw_avoid_list):
            avoid_states = constrained.AvoidBatch(self.batch_size, self.beam_size,
                                                  avoid_list=raw_avoid_list,
                                                  global_avoid_trie=self.global_avoid_trie)
            avoid_states.consume(best_word_indices)

        # Records items in the beam that are inactive. At the beginning (t==1), there is only one valid or active
        # item on the beam for each sentence
        inactive = mx.nd.ones((self.batch_size * self.beam_size), dtype='int32', ctx=self.context)
        inactive[::self.beam_size] = 0
        t = 1
        for t in range(1, max_output_length):
            # (1) obtain next predictions and advance models' state
            # scores: (batch_size * beam_size, target_vocab_size)
            # attention_scores: (batch_size * beam_size, bucket_key)
            scores, attention_scores, model_states = self._decode_step(prev_word=best_word_indices,
                                                                       step=t,
                                                                       source_length=source_length,
                                                                       states=model_states,
                                                                       models_output_layer_w=models_output_layer_w,
                                                                       models_output_layer_b=models_output_layer_b)

            # (2) Update scores. Special treatment for finished and inactive rows. Inactive rows are inf everywhere;
            # finished rows are inf everywhere except column zero, which holds the accumulated model score
            scores = self._update_scores.forward(scores, finished, inactive, scores_accumulated, self.inf_array, pad_dist)

            # Mark entries that should be blocked as having a score of np.inf
            if self.global_avoid_trie or any(raw_avoid_list):
                block_indices = avoid_states.avoid()
                if len(block_indices) > 0:
                    scores[block_indices] = np.inf

            # (3) Get beam_size winning hypotheses for each sentence block separately. Only look as
            # far as the active beam size for each sentence.
            best_hyp_indices, best_word_indices, scores_accumulated = self._topk(scores)

            # Constraints for constrained decoding are processed sentence by sentence
            if any(raw_constraint_list):
                best_hyp_indices, best_word_indices, scores_accumulated, \
                constraints, inactive = constrained.topk(self.batch_size,
                                                         self.beam_size,
                                                         inactive,
                                                         scores,
                                                         constraints,
                                                         best_hyp_indices,
                                                         best_word_indices,
                                                         scores_accumulated,
                                                         self.context)

            else:
                # All rows are now active (after special treatment of start state at t=1)
                inactive[:] = 0

            # Map from restricted to full vocab ids if needed
            if self.restrict_lexicon:
                best_word_indices = vocab_slice_ids.take(best_word_indices)

            # (4) Reorder fixed-size beam data according to best_hyp_indices (ascending)
            finished, lengths, attention_scores = self._sort_by_index.forward(best_hyp_indices,
                                                                              finished,
                                                                              lengths,
                                                                              attention_scores)

            # (5) Normalize the scores of newly finished hypotheses. Note that after this until the
            # next call to topk(), hypotheses may not be in sorted order.
            finished, scores_accumulated, lengths = self._update_finished.forward(best_word_indices,
                                                                                  max_output_lengths,
                                                                                  finished,
                                                                                  scores_accumulated,
                                                                                  lengths)

            # (6) Prune out low-probability hypotheses. Pruning works by setting entries `inactive`.
            if self.beam_prune > 0.0:
                inactive, best_word_indices, scores_accumulated = self._prune_hyps.forward(best_word_indices,
                                                                                           scores_accumulated,
                                                                                           finished,
                                                                                           self.inf_array,
                                                                                           self.zeros_array)

            # (7) update negative constraints
            if self.global_avoid_trie or any(raw_avoid_list):
                avoid_states.reorder(best_hyp_indices)
                avoid_states.consume(best_word_indices)

            # (8) optionally save beam history
            if self.store_beam:
                finished_or_inactive = mx.nd.clip(data=finished + inactive, a_min=0, a_max=1)
                unnormalized_scores = mx.nd.where(finished_or_inactive,
                                                  scores_accumulated * self.length_penalty(lengths),
                                                  scores_accumulated)
                normalized_scores = mx.nd.where(finished_or_inactive,
                                                scores_accumulated,
                                                scores_accumulated / self.length_penalty(lengths))
                for sent in range(self.batch_size):
                    rows = slice(sent * self.beam_size, (sent + 1) * self.beam_size)

                    best_word_indices_sent = best_word_indices[rows].asnumpy().tolist()
                    # avoid adding columns for finished sentences
                    if any(x for x in best_word_indices_sent if x != C.PAD_ID):
                        beam_histories[sent]["predicted_ids"].append(best_word_indices_sent)
                        beam_histories[sent]["predicted_tokens"].append([self.vocab_target_inv[x] for x in
                                                                         best_word_indices_sent])
                        # for later sentences in the matrix, shift from e.g. [5, 6, 7, 8, 6] to [0, 1, 3, 4, 1]
                        shifted_parents = best_hyp_indices[rows] - (sent * self.beam_size)
                        beam_histories[sent]["parent_ids"].append(shifted_parents.asnumpy().tolist())

                        beam_histories[sent]["scores"].append(unnormalized_scores[rows].asnumpy().flatten().tolist())
                        beam_histories[sent]["normalized_scores"].append(
                            normalized_scores[rows].asnumpy().flatten().tolist())

            # Collect best hypotheses, best word indices, and attention scores
            best_hyp_indices_list.append(best_hyp_indices)
            best_word_indices_list.append(best_word_indices)
            attentions.append(attention_scores)

            if self.beam_search_stop == C.BEAM_SEARCH_STOP_FIRST:
                at_least_one_finished = finished.reshape((self.batch_size, self.beam_size)).sum(axis=1) > 0
                if at_least_one_finished.sum().asscalar() == self.batch_size:
                    break
            else:
                if finished.sum().asscalar() == self.batch_size * self.beam_size:  # all finished
                    break

            # (9) update models' state with winning hypotheses (ascending)
            for ms in model_states:
                ms.sort_state(best_hyp_indices)

        logger.debug("Finished after %d / %d steps.", t + 1, max_output_length)

        # (9) Sort the hypotheses within each sentence (normalization for finished hyps may have unsorted them).
        folded_accumulated_scores = scores_accumulated.reshape((self.batch_size,
                                                                self.beam_size * scores_accumulated.shape[-1]))
        indices = mx.nd.cast(mx.nd.argsort(folded_accumulated_scores, axis=1), dtype='int32').reshape((-1,))
        best_hyp_indices, _ = mx.nd.unravel_index(indices, scores_accumulated.shape) + self.offset
<<<<<<< HEAD
        sequences = sequences.take(best_hyp_indices)
=======
        best_hyp_indices_list.append(best_hyp_indices)
>>>>>>> 6fa7c752
        lengths = lengths.take(best_hyp_indices)
        scores_accumulated = scores_accumulated.take(best_hyp_indices)
        constraints = [constraints[x] for x in best_hyp_indices.asnumpy()]

        all_best_hyp_indices = mx.nd.stack(*best_hyp_indices_list, axis=1)
        all_best_word_indices = mx.nd.stack(*best_word_indices_list, axis=1)
        all_attentions = mx.nd.stack(*attentions, axis=1)

        return all_best_hyp_indices.asnumpy(), \
               all_best_word_indices.asnumpy(), \
               all_attentions.asnumpy(), \
               scores_accumulated.asnumpy(), \
               lengths.asnumpy().astype('int32'), \
               constraints, \
               beam_histories

    def _get_best_from_beam(self,
                            best_hyp_indices: np.ndarray,
                            best_word_indices: np.ndarray,
                            attentions: np.ndarray,
                            seq_scores: np.ndarray,
                            lengths: np.ndarray,
                            constraints: List[Optional[constrained.ConstrainedHypothesis]],
                            beam_histories: Optional[List[BeamHistory]] = None) -> List[Translation]:
        """
        Return the best (aka top) entry from the n-best list.

        :param best_hyp_indices: Array of best hypotheses indices ids. Shape: (batch * beam, num_beam_search_steps + 1).
        :param best_word_indices: Array of best hypotheses indices ids. Shape: (batch * beam, num_beam_search_steps).
        :param attentions: Array of attentions over source words.
                           Shape: (batch * beam, num_beam_search_steps, encoded_source_length).
        :param seq_scores: Array of length-normalized negative log-probs. Shape: (batch * beam, 1)
        :param lengths: The lengths of all items in the beam. Shape: (batch * beam). Dtype: int32.
        :param constraints: The constraints for all items in the beam. Shape: (batch * beam).
        :param beam_histories: The beam histories for each sentence in the batch.
        :return: List of Translation objects containing all relevant information.
        """
        # Initialize the best_ids to the first item in each batch
        best_ids = np.arange(0, self.batch_size * self.beam_size, self.beam_size, dtype='int32')

        # Obtain sequences for all best hypotheses in the batch
        indices = self._get_best_word_indeces_for_kth_hypotheses(best_ids, best_hyp_indices)

        if any(constraints):
            # For constrained decoding, select from items that have met all constraints (might not be finished)
            unmet = np.array([c.num_needed() if c is not None else 0 for c in constraints])
            filtered = np.where(unmet == 0, seq_scores.flatten(), np.inf)
            filtered = filtered.reshape((self.batch_size, self.beam_size))
            best_ids += np.argmin(filtered, axis=1).astype('int32')

        histories = beam_histories if beam_histories is not None else [None] * self.batch_size  # type: List
        return [self._assemble_translation(*x) for x in zip(best_word_indices[indices, np.arange(indices.shape[1])],
                                                            lengths[best_ids],
                                                            attentions[best_ids],
                                                            seq_scores[best_ids],
                                                            histories)]

    @staticmethod
    def _get_best_word_indeces_for_kth_hypotheses(ks: np.ndarray, all_hyp_indices: np.ndarray) -> np.ndarray:
        """
        Traverses the matrix of best hypotheses indices collected during beam search in reversed order by
        by using the kth hypotheses index as a backpointer.
        Returns and array containing the indices into the best_word_indices collected during beam search to extract
        the kth hypotheses.

        :param ks: The kth-best hypotheses to extract. Supports multiple for batch_size > 1. Shape: (batch,).
        :param all_hyp_indices: All best hypotheses indices list collected in beam search. Shape: (batch * beam, steps).
        :return: Array of indices into the best_word_indices collected in beam search
            that extract the kth-best hypothesis. Shape: (batch,).
        """
        batch_size = ks.shape[0]
        num_steps = all_hyp_indices.shape[1]
        result = np.zeros((batch_size, num_steps - 1), dtype=all_hyp_indices.dtype)
        # first index into the history of the desired hypotheses.
        pointer = all_hyp_indices[ks, -1]
        # for each column/step follow the pointer, starting from the penultimate column/step
        num_steps = all_hyp_indices.shape[1]
        for step in range(num_steps - 2, -1, -1):
            result[:, step] = pointer
            pointer = all_hyp_indices[pointer, step]
        return result

    @staticmethod
    def _assemble_translation(sequence: np.ndarray,
                              length: np.ndarray,
                              attention_lists: np.ndarray,
                              seq_score: np.ndarray,
                              beam_history: Optional[BeamHistory]) -> Translation:
        """
        Takes a set of data pertaining to a single translated item, performs slightly different
        processing on each, and merges it into a Translation object.

        :param sequence: Array of word ids. Shape: (batch_size, bucket_key).
        :param length: The length of the translated segment.
        :param attention_lists: Array of attentions over source words.
                                Shape: (batch_size * self.beam_size, max_output_length, encoded_source_length).
        :param seq_score: Array of length-normalized negative log-probs.
        :param beam_history: The optional beam histories for each sentence in the batch.
        :return: A Translation object.
        """
        length = int(length)
        sequence = sequence[:length].tolist()
        attention_matrix = attention_lists[:length, :]
        score = float(seq_score)
        beam_history_list = [beam_history] if beam_history is not None else []
        return Translation(sequence, attention_matrix, score, beam_history_list)

    def _print_beam(self,
                    sequences: mx.nd.NDArray,
                    accumulated_scores: mx.nd.NDArray,
                    finished: mx.nd.NDArray,
                    inactive: mx.nd.NDArray,
                    constraints: List[Optional[constrained.ConstrainedHypothesis]],
                    timestep: int) -> None:
        """
        Prints the beam for debugging purposes.

        :param sequences: The beam histories (shape: batch_size * beam_size, max_output_len).
        :param accumulated_scores: The accumulated scores for each item in the beam.
               Shape: (batch_size * beam_size, target_vocab_size).
        :param finished: Indicates which items are finished (shape: batch_size * beam_size).
        :param inactive: Indicates any inactive items (shape: batch_size * beam_size).
        :param timestep: The current timestep.
        """
        logger.info('BEAM AT TIMESTEP %d', timestep)
        for i in range(self.batch_size * self.beam_size):
            # for each hypothesis, print its entire history
            score = accumulated_scores[i].asscalar()
            word_ids = [int(x.asscalar()) for x in sequences[i]]
            unmet = constraints[i].num_needed() if constraints[i] is not None else -1
            hypothesis = '----------' if inactive[i] else ' '.join(
                [self.vocab_target_inv[x] for x in word_ids if x != 0])
            logger.info('%d %d %d %d %.2f %s', i + 1, finished[i].asscalar(), inactive[i].asscalar(), unmet, score,
                        hypothesis)


class PruneHypotheses(mx.gluon.HybridBlock):
    """
    A HybridBlock that returns an array of shape (batch*beam,) indicating which hypotheses are inactive due to pruning.

    :param threshold: Pruning threshold.
    :param beam_size: Beam size.
    """

    def __init__(self, threshold: float, beam_size: int) -> None:
        super().__init__()
        self.threshold = threshold
        self.beam_size = beam_size

    def hybrid_forward(self, F, best_word_indices, scores, finished, inf_array, zeros_array):
        scores_2d = F.reshape(scores, shape=(-1, self.beam_size))
        finished_2d = F.reshape(finished, shape=(-1, self.beam_size))
        inf_array_2d = F.reshape(inf_array, shape=(-1, self.beam_size))

        # best finished scores. Shape: (batch, 1)
        best_finished_scores = F.min(F.where(finished_2d, scores_2d, inf_array_2d), axis=1, keepdims=True)
        difference = F.broadcast_minus(scores_2d, best_finished_scores)
        inactive = F.cast(difference > self.threshold, dtype='int32')
        inactive = F.reshape(inactive, shape=(-1))

        best_word_indices = F.where(inactive, zeros_array, best_word_indices)
        scores = F.where(inactive, inf_array, scores)

        return inactive, best_word_indices, scores


class SortByIndex(mx.gluon.HybridBlock):
    """
    A HybridBlock that sorts args by the given indices.
    """

    def hybrid_forward(self, F, indices, *args):
        return [F.take(arg, indices) for arg in args]


class TopK(mx.gluon.HybridBlock):
    """
    A HybridBlock for the batch-wise topk operation.
    """

    def __init__(self, k: int, batch_size: int, vocab_size: int) -> None:
        super().__init__()
        self.k = k
        self.batch_size = batch_size
        self.vocab_size = vocab_size
        with self.name_scope():
            offset = mx.nd.repeat(mx.nd.arange(0, batch_size * k, k, dtype='int32'), k)
            self.offset = self.params.get_constant(name='offset',
                                                   value=offset)

    def hybrid_forward(self, F, scores, offset):
        folded_scores = F.reshape(scores, shape=(self.batch_size, -1))
        values, indices = F.topk(folded_scores, axis=1, k=self.k, ret_typ='both', is_ascend=True)
        indices = F.reshape(F.cast(indices, 'int32'), shape=(-1,))
        unraveled = F.unravel_index(indices, shape=(self.batch_size * self.k, self.vocab_size))
        best_hyp_indices, best_word_indices = F.split(unraveled, axis=0, num_outputs=2, squeeze_axis=True)
        best_hyp_indices = best_hyp_indices + offset
        values = F.reshape(values, shape=(-1, 1))
        return best_hyp_indices, best_word_indices, values


class NormalizeAndUpdateFinished(mx.gluon.HybridBlock):
    """
    A HybridBlock for normalizing newly finished hypotheses scores with LengthPenalty.
    """

    def __init__(self, pad_id: int,
                 eos_id: int,
                 length_penalty_alpha: float = 1.0,
                 length_penalty_beta: float = 0.0) -> None:
        super().__init__()
        self.pad_id = pad_id
        self.eos_id = eos_id
        with self.name_scope():
            self.length_penalty = LengthPenalty(alpha=length_penalty_alpha, beta=length_penalty_beta)

    def hybrid_forward(self, F, best_word_indices, max_output_lengths, finished, scores_accumulated, lengths):
        all_finished = F.broadcast_logical_or(best_word_indices == self.pad_id, best_word_indices == self.eos_id)
        newly_finished = F.broadcast_logical_xor(all_finished, finished)
        scores_accumulated = F.where(newly_finished,
                                     scores_accumulated / self.length_penalty(lengths),
                                     scores_accumulated)

        # Update lengths of all items, except those that were already finished. This updates
        # the lengths for inactive items, too, but that doesn't matter since they are ignored anyway.
        lengths = lengths + F.cast(1 - F.expand_dims(finished, axis=1), dtype='float32')

        # Now, recompute finished. Hypotheses are finished if they are
        # - extended with <pad>, or
        # - extended with <eos>, or
        # - at their maximum length.
        finished = F.broadcast_logical_or(F.broadcast_logical_or(best_word_indices == self.pad_id,
                                                                 best_word_indices == self.eos_id),
                                          (F.cast(F.reshape(lengths, shape=(-1,)), 'int32') >= max_output_lengths))

        return finished, scores_accumulated, lengths


class UpdateScores(mx.gluon.HybridBlock):
    """
    A HybridBlock that updates the scores from the decoder step with acumulated scores.
    Inactive hypotheses receive score inf. Finished hypotheses receive their accumulated score for C.PAD_ID.
    All other options are set to infinity.
    """

    def __init__(self):
        super().__init__()
        assert C.PAD_ID == 0, "This blocks only works with PAD_ID == 0"

    def hybrid_forward(self, F, scores, finished, inactive, scores_accumulated, inf_array, pad_dist):
        # Special treatment for finished and inactive rows. Inactive rows are inf everywhere;
        # finished rows are inf everywhere except column zero (pad_id), which holds the accumulated model score.
        # Items that are finished (but not inactive) get their previous accumulated score for the <pad> symbol,
        # infinity otherwise.
        scores = F.broadcast_add(scores, scores_accumulated)
        # pylint: disable=invalid-sequence-index
        pad_id_scores = F.where(F.broadcast_logical_and(finished, F.logical_not(inactive)), scores_accumulated, inf_array)
        # pad_dist. Shape: (batch*beam, vocab_size)
        pad_dist = F.concat(pad_id_scores, pad_dist)
        scores = F.where(F.broadcast_logical_or(finished, inactive), pad_dist, scores)
        return scores<|MERGE_RESOLUTION|>--- conflicted
+++ resolved
@@ -1599,11 +1599,7 @@
                                                                 self.beam_size * scores_accumulated.shape[-1]))
         indices = mx.nd.cast(mx.nd.argsort(folded_accumulated_scores, axis=1), dtype='int32').reshape((-1,))
         best_hyp_indices, _ = mx.nd.unravel_index(indices, scores_accumulated.shape) + self.offset
-<<<<<<< HEAD
-        sequences = sequences.take(best_hyp_indices)
-=======
         best_hyp_indices_list.append(best_hyp_indices)
->>>>>>> 6fa7c752
         lengths = lengths.take(best_hyp_indices)
         scores_accumulated = scores_accumulated.take(best_hyp_indices)
         constraints = [constraints[x] for x in best_hyp_indices.asnumpy()]
